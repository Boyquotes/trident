--- conflicted
+++ resolved
@@ -1,10 +1,6 @@
 [package]
 name = "trdelnik-cli"
-<<<<<<< HEAD
-version = "0.4.0"
-=======
 version = "0.4.1"
->>>>>>> f93da052
 edition = "2021"
 repository = "https://github.com/Ackee-Blockchain/trdelnik"
 license-file = "../../LICENSE"
