--- conflicted
+++ resolved
@@ -5,16 +5,10 @@
 edition = "2021"
 
 [dependencies]
-trdelnik-client = "0.5.0"
+trdelnik-client = "0.4.1"
 assert_matches = "1.4.0"
 program_client = { path = "../.program_client" }
 
 [dev-dependencies]
 fehler = "1.0.0"
-<<<<<<< HEAD
-rstest = "0.12.0"
-=======
-rstest = "0.12.0"
-trdelnik-client = "0.4.1"
-program_client = { path = "../.program_client" }
->>>>>>> f93da052
+rstest = "0.12.0"