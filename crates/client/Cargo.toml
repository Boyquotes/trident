--- conflicted
+++ resolved
@@ -13,15 +13,6 @@
 [dev-dependencies]
 pretty_assertions = "1.1.0"
 
-<<<<<<< HEAD
-[features]
-default = ["async"]
-async = ["anchor-client/async"]
-fuzzing = ["dep:solana-program-test", "dep:honggfuzz", "arbitrary/derive", "quinn-proto/arbitrary"]
-
-
-=======
->>>>>>> b2f2f541
 [dependencies]
 trdelnik-test                       = { workspace = true }
 solana-sdk                          = { workspace = true }
